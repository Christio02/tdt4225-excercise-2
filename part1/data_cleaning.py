import pandas as pd
import ast

<<<<<<< HEAD
from part1.eda.verify_polyline_bounds import validate_single_polyline
=======
def handle_duplicates(df):
    """
    Handle duplicate TRIP_IDs by:
    1. Remove the identical duplicate rows with identical TRIP_IDs
    2. Keep different rows with the same TRIP_ID but give them unique IDs
    """
    # Remove identical duplicate rows
    columns_to_check = [col for col in df.columns if col != 'POLYLINE']
    df = df.drop_duplicates(subset=columns_to_check, keep="first")

    # Handle different rows with the same TRIP_ID
    df["TRIP_ID_count"] = df.groupby("TRIP_ID").size()
    duplicate_trip_ids = df[df["TRIP_ID_count"] > 1].index

    for trip_id in duplicate_trip_ids:
        mask = df["TRIP_ID"] == trip_id
        duplicate_rows = df[mask]

        for i, (index, row) in enumerate(duplicate_rows.iterrows()):
            if i > 0: # Skip the first occurrence
                new_trip_id = f"{row['TRIP_ID'] + 10000000000000}"
                df.loc[index, "TRIP_ID"] = new_trip_id
    
    df = df.drop("TRIP_ID_count", axis=1)

    return df
>>>>>>> 04ac4a9d


raw_file = "dataset/porto/porto.csv"
clean_file = "dataset/porto/porto_cleaned.csv"

# Temporary for testing
<<<<<<< HEAD
df = pd.read_csv(raw_file, nrows=50000)


# Polyline cleaning

polyline_col = df["POLYLINE"]
val_results = polyline_col.apply(
    lambda polyline: validate_single_polyline(
        polyline_str=polyline, min_polyline_points=8, max_polyline_points=480
    ),
)
df_clean = df[val_results.apply(lambda x: x["valid"])].copy()

=======
df = pd.read_csv(raw_file, nrows=100_000)
>>>>>>> 04ac4a9d

# Cleaning
# df["POLYLINE"] = df["POLYLINE"].apply(ast.literal_eval)
# df["num_points"] = df["POLYLINE"].apply(len)
# df = df[df["num_points"] >= 8]


# remove MISSING_DATA column, as rows affected by this has already been cleaned
df_clean = df_clean.drop(columns="MISSING_DATA", errors="ignore")

<<<<<<< HEAD
df_clean.to_csv(clean_file, index=False)

print(f"Cleaned: {len(df_clean):,} rows ({len(df_clean)/len(df)*100:.1f}%)")
print(f"Small cleaned copy saved to {clean_file} ({len(df)} rows)")
=======
# Handle duplicates
df = handle_duplicates(df)

df.to_csv(clean_file, index=False)

print(f"Small cleaned copy saved to {clean_file} ({len(df)} rows)")


>>>>>>> 04ac4a9d
<|MERGE_RESOLUTION|>--- conflicted
+++ resolved
@@ -1,9 +1,15 @@
 import pandas as pd
 import ast
 
-<<<<<<< HEAD
 from part1.eda.verify_polyline_bounds import validate_single_polyline
-=======
+
+
+raw_file = "dataset/porto/porto.csv"
+clean_file = "dataset/porto/porto_cleaned.csv"
+
+df = pd.read_csv(raw_file, nrows=100_000)
+
+
 def handle_duplicates(df):
     """
     Handle duplicate TRIP_IDs by:
@@ -11,7 +17,7 @@
     2. Keep different rows with the same TRIP_ID but give them unique IDs
     """
     # Remove identical duplicate rows
-    columns_to_check = [col for col in df.columns if col != 'POLYLINE']
+    columns_to_check = [col for col in df.columns if col != "POLYLINE"]
     df = df.drop_duplicates(subset=columns_to_check, keep="first")
 
     # Handle different rows with the same TRIP_ID
@@ -23,22 +29,19 @@
         duplicate_rows = df[mask]
 
         for i, (index, row) in enumerate(duplicate_rows.iterrows()):
-            if i > 0: # Skip the first occurrence
+            if i > 0:  # Skip the first occurrence
                 new_trip_id = f"{row['TRIP_ID'] + 10000000000000}"
                 df.loc[index, "TRIP_ID"] = new_trip_id
-    
+
     df = df.drop("TRIP_ID_count", axis=1)
 
     return df
->>>>>>> 04ac4a9d
 
 
 raw_file = "dataset/porto/porto.csv"
 clean_file = "dataset/porto/porto_cleaned.csv"
 
 # Temporary for testing
-<<<<<<< HEAD
-df = pd.read_csv(raw_file, nrows=50000)
 
 
 # Polyline cleaning
@@ -51,31 +54,14 @@
 )
 df_clean = df[val_results.apply(lambda x: x["valid"])].copy()
 
-=======
-df = pd.read_csv(raw_file, nrows=100_000)
->>>>>>> 04ac4a9d
 
-# Cleaning
-# df["POLYLINE"] = df["POLYLINE"].apply(ast.literal_eval)
-# df["num_points"] = df["POLYLINE"].apply(len)
-# df = df[df["num_points"] >= 8]
+df_clean = handle_duplicates(df)
 
 
 # remove MISSING_DATA column, as rows affected by this has already been cleaned
 df_clean = df_clean.drop(columns="MISSING_DATA", errors="ignore")
 
-<<<<<<< HEAD
 df_clean.to_csv(clean_file, index=False)
 
 print(f"Cleaned: {len(df_clean):,} rows ({len(df_clean)/len(df)*100:.1f}%)")
-print(f"Small cleaned copy saved to {clean_file} ({len(df)} rows)")
-=======
-# Handle duplicates
-df = handle_duplicates(df)
-
-df.to_csv(clean_file, index=False)
-
-print(f"Small cleaned copy saved to {clean_file} ({len(df)} rows)")
-
-
->>>>>>> 04ac4a9d
+print(f"Small cleaned copy saved to {clean_file} ({len(df)} rows)")